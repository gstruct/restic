package archiver

import (
	"context"
	"encoding/json"
	"os"
	"path"
	"runtime"
	"sort"
	"time"

	"github.com/restic/restic/internal/debug"
	"github.com/restic/restic/internal/errors"
	"github.com/restic/restic/internal/fs"
	"github.com/restic/restic/internal/restic"
	tomb "gopkg.in/tomb.v2"
)

// SelectByNameFunc returns true for all items that should be included (files and
// dirs). If false is returned, files are ignored and dirs are not even walked.
type SelectByNameFunc func(item string) bool

// SelectFunc returns true for all items that should be included (files and
// dirs). If false is returned, files are ignored and dirs are not even walked.
type SelectFunc func(item string, fi os.FileInfo) bool

// ErrorFunc is called when an error during archiving occurs. When nil is
// returned, the archiver continues, otherwise it aborts and passes the error
// up the call stack.
type ErrorFunc func(file string, fi os.FileInfo, err error) error

// ItemStats collects some statistics about a particular file or directory.
type ItemStats struct {
	DataBlobs int    // number of new data blobs added for this item
	DataSize  uint64 // sum of the sizes of all new data blobs
	TreeBlobs int    // number of new tree blobs added for this item
	TreeSize  uint64 // sum of the sizes of all new tree blobs
}

// Add adds other to the current ItemStats.
func (s *ItemStats) Add(other ItemStats) {
	s.DataBlobs += other.DataBlobs
	s.DataSize += other.DataSize
	s.TreeBlobs += other.TreeBlobs
	s.TreeSize += other.TreeSize
}

// Archiver saves a directory structure to the repo.
type Archiver struct {
	Repo         restic.Repository
	SelectByName SelectByNameFunc
	Select       SelectFunc
	FS           fs.FS
	Options      Options

	blobSaver *BlobSaver
	fileSaver *FileSaver
	treeSaver *TreeSaver

	// Error is called for all errors that occur during backup.
	Error ErrorFunc

	// CompleteItem is called for all files and dirs once they have been
	// processed successfully. The parameter item contains the path as it will
	// be in the snapshot after saving. s contains some statistics about this
	// particular file/dir.
	//
	// CompleteItem may be called asynchronously from several different
	// goroutines!
	CompleteItem func(item string, previous, current *restic.Node, s ItemStats, d time.Duration)

	// StartFile is called when a file is being processed by a worker.
	StartFile func(filename string)

	// CompleteBlob is called for all saved blobs for files.
	CompleteBlob func(filename string, bytes uint64)

	// WithAtime configures if the access time for files and directories should
	// be saved. Enabling it may result in much metadata, so it's off by
	// default.
	WithAtime bool
}

// Options is used to configure the archiver.
type Options struct {
	// FileReadConcurrency sets how many files are read in concurrently. If
	// it's set to zero, at most two files are read in concurrently (which
	// turned out to be a good default for most situations).
	FileReadConcurrency uint

	// SaveBlobConcurrency sets how many blobs are hashed and saved
	// concurrently. If it's set to zero, the default is the number of CPUs
	// available in the system.
	SaveBlobConcurrency uint

	// SaveTreeConcurrency sets how many trees are marshalled and saved to the
	// repo concurrently.
	SaveTreeConcurrency uint
}

// ApplyDefaults returns a copy of o with the default options set for all unset
// fields.
func (o Options) ApplyDefaults() Options {
	if o.FileReadConcurrency == 0 {
		// two is a sweet spot for almost all situations. We've done some
		// experiments documented here:
		// https://github.com/borgbackup/borg/issues/3500
		o.FileReadConcurrency = 2
	}

	if o.SaveBlobConcurrency == 0 {
		o.SaveBlobConcurrency = uint(runtime.NumCPU())
	}

	if o.SaveTreeConcurrency == 0 {
		// use a relatively high concurrency here, having multiple SaveTree
		// workers is cheap
		o.SaveTreeConcurrency = o.SaveBlobConcurrency * 20
	}

	return o
}

// New initializes a new archiver.
func New(repo restic.Repository, fs fs.FS, opts Options) *Archiver {
	arch := &Archiver{
		Repo:         repo,
		SelectByName: func(item string) bool { return true },
		Select:       func(item string, fi os.FileInfo) bool { return true },
		FS:           fs,
		Options:      opts.ApplyDefaults(),

		CompleteItem: func(string, *restic.Node, *restic.Node, ItemStats, time.Duration) {},
		StartFile:    func(string) {},
		CompleteBlob: func(string, uint64) {},
	}

	return arch
}

// error calls arch.Error if it is set and the error is different from context.Canceled.
func (arch *Archiver) error(item string, fi os.FileInfo, err error) error {
	if arch.Error == nil || err == nil {
		return err
	}

	if err == context.Canceled {
		return err
	}

	errf := arch.Error(item, fi, err)
	if err != errf {
		debug.Log("item %v: error was filtered by handler, before: %q, after: %v", item, err, errf)
	}
	return errf
}

// saveTree stores a tree in the repo. It checks the index and the known blobs
// before saving anything.
func (arch *Archiver) saveTree(ctx context.Context, t *restic.Tree) (restic.ID, ItemStats, error) {
	var s ItemStats
	buf, err := json.Marshal(t)
	if err != nil {
		return restic.ID{}, s, errors.Wrap(err, "MarshalJSON")
	}

	// append a newline so that the data is always consistent (json.Encoder
	// adds a newline after each object)
	buf = append(buf, '\n')

	b := &Buffer{Data: buf}
	res := arch.blobSaver.Save(ctx, restic.TreeBlob, b)

	res.Wait(ctx)
	if !res.Known() {
		s.TreeBlobs++
		s.TreeSize += uint64(len(buf))
	}
	return res.ID(), s, nil
}

// nodeFromFileInfo returns the restic node from a os.FileInfo.
func (arch *Archiver) nodeFromFileInfo(filename string, fi os.FileInfo) (*restic.Node, error) {
	node, err := restic.NodeFromFileInfo(filename, fi)
	if !arch.WithAtime {
		node.AccessTime = node.ModTime
	}
	return node, errors.Wrap(err, "NodeFromFileInfo")
}

// loadSubtree tries to load the subtree referenced by node. In case of an error, nil is returned.
func (arch *Archiver) loadSubtree(ctx context.Context, node *restic.Node) *restic.Tree {
	if node == nil || node.Type != "dir" || node.Subtree == nil {
		return nil
	}

	tree, err := arch.Repo.LoadTree(ctx, *node.Subtree)
	if err != nil {
		debug.Log("unable to load tree %v: %v", node.Subtree.Str(), err)
		// TODO: handle error
		return nil
	}

	return tree
}

// SaveDir stores a directory in the repo and returns the node. snPath is the
// path within the current snapshot.
func (arch *Archiver) SaveDir(ctx context.Context, snPath string, fi os.FileInfo, dir string, previous *restic.Tree, modIgnores ModifiedIgnores) (d FutureTree, err error) {
	debug.Log("%v %v", snPath, dir)

	treeNode, err := arch.nodeFromFileInfo(dir, fi)
	if err != nil {
		return FutureTree{}, err
	}

	names, err := readdirnames(arch.FS, dir)
	if err != nil {
		return FutureTree{}, err
	}

	nodes := make([]FutureNode, 0, len(names))

	for _, name := range names {
		// test if context has been cancelled
		if ctx.Err() != nil {
			debug.Log("context has been cancelled, aborting")
			return FutureTree{}, ctx.Err()
		}

		pathname := arch.FS.Join(dir, name)
		oldNode := previous.Find(name)
		snItem := join(snPath, name)
		fn, excluded, err := arch.Save(ctx, snItem, pathname, oldNode, modIgnores)

		// return error early if possible
		if err != nil {
			err = arch.error(pathname, fi, err)
			if err == nil {
				// ignore error
				continue
			}

			return FutureTree{}, err
		}

		if excluded {
			continue
		}

		nodes = append(nodes, fn)
	}

	ft := arch.treeSaver.Save(ctx, snPath, treeNode, nodes)

	return ft, nil
}

// FutureNode holds a reference to a node, FutureFile, or FutureTree.
type FutureNode struct {
	snPath, target string

	// kept to call the error callback function
	absTarget string
	fi        os.FileInfo

	node  *restic.Node
	stats ItemStats
	err   error

	isFile bool
	file   FutureFile
	isTree bool
	tree   FutureTree
}

func (fn *FutureNode) wait(ctx context.Context) {
	switch {
	case fn.isFile:
		// wait for and collect the data for the file
		fn.file.Wait(ctx)
		fn.node = fn.file.Node()
		fn.err = fn.file.Err()
		fn.stats = fn.file.Stats()

		// ensure the other stuff can be garbage-collected
		fn.file = FutureFile{}
		fn.isFile = false

	case fn.isTree:
		// wait for and collect the data for the dir
		fn.tree.Wait(ctx)
		fn.node = fn.tree.Node()
		fn.stats = fn.tree.Stats()

		// ensure the other stuff can be garbage-collected
		fn.tree = FutureTree{}
		fn.isTree = false
	}
}

// Save saves a target (file or directory) to the repo. If the item is
// excluded, this function returns a nil node and error, with excluded set to
// true.
//
// Errors and completion needs to be handled by the caller.
//
// snPath is the path within the current snapshot.
func (arch *Archiver) Save(ctx context.Context, snPath, target string, previous *restic.Node, modIgnores ModifiedIgnores) (fn FutureNode, excluded bool, err error) {
	start := time.Now()

	fn = FutureNode{
		snPath: snPath,
		target: target,
	}

	debug.Log("%v target %q, previous %v", snPath, target, previous)
	abstarget, err := arch.FS.Abs(target)
	if err != nil {
		return FutureNode{}, false, err
	}

	fn.absTarget = abstarget

	// exclude files by path before running Lstat to reduce number of lstat calls
	if !arch.SelectByName(abstarget) {
		debug.Log("%v is excluded by path", target)
		return FutureNode{}, true, nil
	}

	// get file info and run remaining select functions that require file information
	fi, err := arch.FS.Lstat(target)
	if !arch.Select(abstarget, fi) {
		debug.Log("%v is excluded", target)
		return FutureNode{}, true, nil
	}

	if err != nil {
		debug.Log("lstat() for %v returned error: %v", target, err)
		err = arch.error(abstarget, fi, err)
		if err != nil {
			return FutureNode{}, false, errors.Wrap(err, "Lstat")
		}
		return FutureNode{}, true, nil
	}

	switch {
	case fs.IsRegularFile(fi):
		debug.Log("  %v regular file", target)
		start := time.Now()

		// reopen file and do an fstat() on the open file to check it is still
		// a file (and has not been exchanged for e.g. a symlink)
		file, err := arch.FS.OpenFile(target, fs.O_RDONLY|fs.O_NOFOLLOW, 0)
		if err != nil {
			debug.Log("Openfile() for %v returned error: %v", target, err)
			err = arch.error(abstarget, fi, err)
			if err != nil {
				return FutureNode{}, false, errors.Wrap(err, "Lstat")
			}
			return FutureNode{}, true, nil
		}

		fi, err = file.Stat()
		if err != nil {
			debug.Log("stat() on opened file %v returned error: %v", target, err)
			_ = file.Close()
			err = arch.error(abstarget, fi, err)
			if err != nil {
				return FutureNode{}, false, errors.Wrap(err, "Lstat")
			}
			return FutureNode{}, true, nil
		}

		// make sure it's still a file
		if !fs.IsRegularFile(fi) {
			err = errors.Errorf("file %v changed type, refusing to archive")
			err = arch.error(abstarget, fi, err)
			if err != nil {
				return FutureNode{}, false, err
			}
			return FutureNode{}, true, nil
		}

		// use previous node if the file hasn't changed
		if previous != nil && !fileChanged(fi, previous, modIgnores) {
			debug.Log("%v hasn't changed, returning old node", target)
			arch.CompleteItem(snPath, previous, previous, ItemStats{}, time.Since(start))
			arch.CompleteBlob(snPath, previous.Size)
			fn.node = previous
			_ = file.Close()
			return fn, false, nil
		}

		fn.isFile = true
		// Save will close the file, we don't need to do that
		fn.file = arch.fileSaver.Save(ctx, snPath, file, fi, func() {
			arch.StartFile(snPath)
		}, func(node *restic.Node, stats ItemStats) {
			arch.CompleteItem(snPath, previous, node, stats, time.Since(start))
		})

	case fi.IsDir():
		debug.Log("  %v dir", target)

		snItem := snPath + "/"
		start := time.Now()
		oldSubtree := arch.loadSubtree(ctx, previous)

		fn.isTree = true
		fn.tree, err = arch.SaveDir(ctx, snPath, fi, target, oldSubtree, modIgnores)
		if err == nil {
			arch.CompleteItem(snItem, previous, fn.node, fn.stats, time.Since(start))
		} else {
			debug.Log("SaveDir for %v returned error: %v", snPath, err)
			return FutureNode{}, false, err
		}

	case fi.Mode()&os.ModeSocket > 0:
		debug.Log("  %v is a socket, ignoring", target)
		return FutureNode{}, true, nil

	default:
		debug.Log("  %v other", target)

		fn.node, err = arch.nodeFromFileInfo(target, fi)
		if err != nil {
			return FutureNode{}, false, err
		}
	}

	debug.Log("return after %.3f", time.Since(start).Seconds())

	return fn, false, nil
}

// fileChanged returns true if the file's content has changed since the node
// was created.
func fileChanged(fi os.FileInfo, node *restic.Node, modIgnores ModifiedIgnores) bool {
	if node == nil {
		return true
	}

	// check type change
	if node.Type != "file" {
		return true
	}

	// check modification timestamp
	if !fi.ModTime().Equal(node.ModTime) {
		return true
	}

	// check size
	extFI := fs.ExtendedStat(fi)
	if uint64(fi.Size()) != node.Size || uint64(extFI.Size) != node.Size {
		return true
	}

	// check inode
	if !modIgnores.Inode && node.Inode != extFI.Inode {
		return true
	}

	return false
}

// join returns all elements separated with a forward slash.
func join(elem ...string) string {
	return path.Join(elem...)
}

// statDir returns the file info for the directory. Symbolic links are
// resolved. If the target directory is not a directory, an error is returned.
func (arch *Archiver) statDir(dir string) (os.FileInfo, error) {
	fi, err := arch.FS.Stat(dir)
	if err != nil {
		return nil, errors.Wrap(err, "Lstat")
	}

	tpe := fi.Mode() & (os.ModeType | os.ModeCharDevice)
	if tpe != os.ModeDir {
		return fi, errors.Errorf("path is not a directory: %v", dir)
	}

	return fi, nil
}

// SaveTree stores a Tree in the repo, returned is the tree. snPath is the path
// within the current snapshot.
func (arch *Archiver) SaveTree(ctx context.Context, snPath string, atree *Tree, previous *restic.Tree, modIgnores ModifiedIgnores) (*restic.Tree, error) {
	debug.Log("%v (%v nodes), parent %v", snPath, len(atree.Nodes), previous)

	tree := restic.NewTree()

	futureNodes := make(map[string]FutureNode)

	// iterate over the nodes of atree in lexicographic (=deterministic) order
	names := make([]string, 0, len(atree.Nodes))
	for name := range atree.Nodes {
		names = append(names, name)
	}
	sort.Stable(sort.StringSlice(names))

	for _, name := range names {
		subatree := atree.Nodes[name]

		// test if context has been cancelled
		if ctx.Err() != nil {
			return nil, ctx.Err()
		}

		// this is a leaf node
		if subatree.Path != "" {
			fn, excluded, err := arch.Save(ctx, join(snPath, name), subatree.Path, previous.Find(name), modIgnores)

			if err != nil {
				err = arch.error(subatree.Path, fn.fi, err)
				if err == nil {
					// ignore error
					continue
				}
				return nil, err
			}

			if err != nil {
				return nil, err
			}

			if !excluded {
				futureNodes[name] = fn
			}
			continue
		}

		snItem := join(snPath, name) + "/"
		start := time.Now()

		oldNode := previous.Find(name)
		oldSubtree := arch.loadSubtree(ctx, oldNode)

		// not a leaf node, archive subtree
		subtree, err := arch.SaveTree(ctx, join(snPath, name), &subatree, oldSubtree, modIgnores)
		if err != nil {
			return nil, err
		}

		id, nodeStats, err := arch.saveTree(ctx, subtree)
		if err != nil {
			return nil, err
		}

		if subatree.FileInfoPath == "" {
			return nil, errors.Errorf("FileInfoPath for %v/%v is empty", snPath, name)
		}

		debug.Log("%v, saved subtree %v as %v", snPath, subtree, id.Str())

		fi, err := arch.statDir(subatree.FileInfoPath)
		if err != nil {
			return nil, err
		}

		debug.Log("%v, dir node data loaded from %v", snPath, subatree.FileInfoPath)

		node, err := arch.nodeFromFileInfo(subatree.FileInfoPath, fi)
		if err != nil {
			return nil, err
		}

		node.Name = name
		node.Subtree = &id

		err = tree.Insert(node)
		if err != nil {
			return nil, err
		}

		arch.CompleteItem(snItem, oldNode, node, nodeStats, time.Since(start))
	}

	debug.Log("waiting on %d nodes", len(futureNodes))

	// process all futures
	for name, fn := range futureNodes {
		fn.wait(ctx)

		// return the error, or ignore it
		if fn.err != nil {
			fn.err = arch.error(fn.target, fn.fi, fn.err)
			if fn.err == nil {
				// ignore error
				continue
			}

			return nil, fn.err
		}

		// when the error is ignored, the node could not be saved, so ignore it
		if fn.node == nil {
			debug.Log("%v excluded: %v", fn.snPath, fn.target)
			continue
		}

		fn.node.Name = name

		err := tree.Insert(fn.node)
		if err != nil {
			return nil, err
		}
	}

	return tree, nil
}

type fileInfoSlice []os.FileInfo

func (fi fileInfoSlice) Len() int {
	return len(fi)
}

func (fi fileInfoSlice) Swap(i, j int) {
	fi[i], fi[j] = fi[j], fi[i]
}

func (fi fileInfoSlice) Less(i, j int) bool {
	return fi[i].Name() < fi[j].Name()
}

func readdir(filesystem fs.FS, dir string) ([]os.FileInfo, error) {
	f, err := filesystem.OpenFile(dir, fs.O_RDONLY|fs.O_NOFOLLOW, 0)
	if err != nil {
		return nil, errors.Wrap(err, "Open")
	}

	entries, err := f.Readdir(-1)
	if err != nil {
		_ = f.Close()
		return nil, errors.Wrapf(err, "Readdir %v failed", dir)
	}

	err = f.Close()
	if err != nil {
		return nil, err
	}

	sort.Sort(fileInfoSlice(entries))
	return entries, nil
}

func readdirnames(filesystem fs.FS, dir string) ([]string, error) {
	f, err := filesystem.OpenFile(dir, fs.O_RDONLY|fs.O_NOFOLLOW, 0)
	if err != nil {
		return nil, errors.Wrap(err, "Open")
	}

	entries, err := f.Readdirnames(-1)
	if err != nil {
		_ = f.Close()
		return nil, errors.Wrapf(err, "Readdirnames %v failed", dir)
	}

	err = f.Close()
	if err != nil {
		return nil, err
	}

	sort.Sort(sort.StringSlice(entries))
	return entries, nil
}

// resolveRelativeTargets replaces targets that only contain relative
// directories ("." or "../../") with the contents of the directory. Each
// element of target is processed with fs.Clean().
func resolveRelativeTargets(fs fs.FS, targets []string) ([]string, error) {
	debug.Log("targets before resolving: %v", targets)
	result := make([]string, 0, len(targets))
	for _, target := range targets {
		target = fs.Clean(target)
		pc, _ := pathComponents(fs, target, false)
		if len(pc) > 0 {
			result = append(result, target)
			continue
		}

		debug.Log("replacing %q with readdir(%q)", target, target)
		entries, err := readdirnames(fs, target)
		if err != nil {
			return nil, err
		}

		for _, name := range entries {
			result = append(result, fs.Join(target, name))
		}
	}

	debug.Log("targets after resolving: %v", result)
	return result, nil
}

// ModifiedIgnores defines which file attributes are not checked for modification.
type ModifiedIgnores struct {
	Inode bool
}

// SnapshotOptions collect attributes for a new snapshot.
type SnapshotOptions struct {
	Tags           []string
	Hostname       string
	Excludes       []string
	Time           time.Time
	ParentSnapshot restic.ID
<<<<<<< HEAD
	RootPrefix     string
	RootStrip      int
=======
	ModIgnores     ModifiedIgnores
>>>>>>> 9e5e9a1f
}

// loadParentTree loads a tree referenced by snapshot id. If id is null, nil is returned.
func (arch *Archiver) loadParentTree(ctx context.Context, snapshotID restic.ID) *restic.Tree {
	if snapshotID.IsNull() {
		return nil
	}

	debug.Log("load parent snapshot %v", snapshotID)
	sn, err := restic.LoadSnapshot(ctx, arch.Repo, snapshotID)
	if err != nil {
		debug.Log("unable to load snapshot %v: %v", snapshotID, err)
		return nil
	}

	if sn.Tree == nil {
		debug.Log("snapshot %v has empty tree %v", snapshotID)
		return nil
	}

	debug.Log("load parent tree %v", *sn.Tree)
	tree, err := arch.Repo.LoadTree(ctx, *sn.Tree)
	if err != nil {
		debug.Log("unable to load tree %v: %v", *sn.Tree, err)
		return nil
	}
	return tree
}

// runWorkers starts the worker pools, which are stopped when the context is cancelled.
func (arch *Archiver) runWorkers(ctx context.Context, t *tomb.Tomb) {
	arch.blobSaver = NewBlobSaver(ctx, t, arch.Repo, arch.Options.SaveBlobConcurrency)

	arch.fileSaver = NewFileSaver(ctx, t,
		arch.FS,
		arch.blobSaver.Save,
		arch.Repo.Config().ChunkerPolynomial,
		arch.Options.FileReadConcurrency, arch.Options.SaveBlobConcurrency)
	arch.fileSaver.CompleteBlob = arch.CompleteBlob
	arch.fileSaver.NodeFromFileInfo = arch.nodeFromFileInfo

	arch.treeSaver = NewTreeSaver(ctx, t, arch.Options.SaveTreeConcurrency, arch.saveTree, arch.Error)
}

// Snapshot saves several targets and returns a snapshot.
func (arch *Archiver) Snapshot(ctx context.Context, targets []string, opts SnapshotOptions) (*restic.Snapshot, restic.ID, error) {
	cleanTargets, err := resolveRelativeTargets(arch.FS, targets)
	if err != nil {
		return nil, restic.ID{}, err
	}

	atree, err := NewTree(arch.FS, cleanTargets)
	if err != nil {
		return nil, restic.ID{}, err
	}

	var t tomb.Tomb
	wctx := t.Context(ctx)

	arch.runWorkers(wctx, &t)

	start := time.Now()

	debug.Log("starting snapshot")
	rootTreeID, stats, err := func() (restic.ID, ItemStats, error) {
		tree, err := arch.SaveTree(wctx, "/", atree, arch.loadParentTree(wctx, opts.ParentSnapshot), opts.ModIgnores)
		if err != nil {
			return restic.ID{}, ItemStats{}, err
		}

		if len(tree.Nodes) == 0 {
			return restic.ID{}, ItemStats{}, errors.New("snapshot is empty")
		}

		return arch.saveTree(wctx, tree)
	}()
	debug.Log("saved tree, error: %v", err)

	t.Kill(nil)
	werr := t.Wait()
	debug.Log("err is %v, werr is %v", err, werr)
	if err == nil || errors.Cause(err) == context.Canceled {
		err = werr
	}

	if err != nil {
		debug.Log("error while saving tree: %v", err)
		return nil, restic.ID{}, err
	}

	arch.CompleteItem("/", nil, nil, stats, time.Since(start))

	err = arch.Repo.Flush(ctx)
	if err != nil {
		return nil, restic.ID{}, err
	}

	err = arch.Repo.SaveIndex(ctx)
	if err != nil {
		return nil, restic.ID{}, err
	}

	sn, err := restic.NewSnapshot(targets, opts.Tags, opts.Hostname, opts.Time, opts.RootPrefix, opts.RootStrip)
	sn.Excludes = opts.Excludes
	if !opts.ParentSnapshot.IsNull() {
		id := opts.ParentSnapshot
		sn.Parent = &id
	}
	sn.Tree = &rootTreeID

	id, err := arch.Repo.SaveJSONUnpacked(ctx, restic.SnapshotFile, sn)
	if err != nil {
		return nil, restic.ID{}, err
	}

	return sn, id, nil
}<|MERGE_RESOLUTION|>--- conflicted
+++ resolved
@@ -710,12 +710,9 @@
 	Excludes       []string
 	Time           time.Time
 	ParentSnapshot restic.ID
-<<<<<<< HEAD
 	RootPrefix     string
 	RootStrip      int
-=======
 	ModIgnores     ModifiedIgnores
->>>>>>> 9e5e9a1f
 }
 
 // loadParentTree loads a tree referenced by snapshot id. If id is null, nil is returned.
