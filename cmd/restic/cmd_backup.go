--- conflicted
+++ resolved
@@ -78,12 +78,9 @@
 	FilesFrom        string
 	TimeStamp        string
 	WithAtime        bool
-<<<<<<< HEAD
 	RootPrefix       string
 	RootStrip        int
-=======
 	IgnoreInode      bool
->>>>>>> 9e5e9a1f
 }
 
 var backupOptions BackupOptions
@@ -110,12 +107,9 @@
 	f.StringVar(&backupOptions.FilesFrom, "files-from", "", "read the files to backup from file (can be combined with file args)")
 	f.StringVar(&backupOptions.TimeStamp, "time", "", "time of the backup (ex. '2012-11-01 22:08:41') (default: now)")
 	f.BoolVar(&backupOptions.WithAtime, "with-atime", false, "store the atime for all files and directories")
-<<<<<<< HEAD
 	f.StringVar(&backupOptions.RootPrefix, "prefix", "", "apply a prefix to target paths")
 	f.IntVar(&backupOptions.RootStrip, "strip-components", 0, "strip `n` leading components from target paths")
-=======
 	f.BoolVar(&backupOptions.IgnoreInode, "ignore-inode", false, "ignore inode number changes when checking for modified files")
->>>>>>> 9e5e9a1f
 }
 
 // filterExisting returns a slice of all existing items, or an error if no
@@ -513,14 +507,11 @@
 		Time:           timeStamp,
 		Hostname:       opts.Host,
 		ParentSnapshot: *parentSnapshotID,
-<<<<<<< HEAD
 		RootPrefix:     opts.RootPrefix,
 		RootStrip:      opts.RootStrip,
-=======
 		ModIgnores: archiver.ModifiedIgnores{
 			Inode: opts.IgnoreInode,
 		},
->>>>>>> 9e5e9a1f
 	}
 
 	uploader := archiver.IndexUploader{
